name: Integration Test
on:
  push:
    branches:
      - 'main'
    paths:
      - '.github/workflows/integration.yml'
      - 'Package.swift'
      - 'Sources/**'
<<<<<<< HEAD
      - '!**/*.docc/**'
=======
  merge_group:
    types:
      - checks_requested
    branches:
      - 'main'
>>>>>>> 658c095c
  pull_request:
    branches:
      - 'main'

jobs:
  integration:
    runs-on: ubuntu-22.04
    steps:
      - name: Checkout teco
        uses: actions/checkout@v3
        with:
          repository: teco-project/teco
          path: ./teco
      - name: Checkout teco-core
        uses: actions/checkout@v3
        with:
          path: ./teco-core
      - name: Update dependencies
        working-directory: ./teco
        run: swift package update
      - name: Edit package
        run: swift package --package-path ./teco edit --path ./teco-core teco-core
      - name: Build
        working-directory: ./teco
        run: swift build<|MERGE_RESOLUTION|>--- conflicted
+++ resolved
@@ -7,15 +7,12 @@
       - '.github/workflows/integration.yml'
       - 'Package.swift'
       - 'Sources/**'
-<<<<<<< HEAD
       - '!**/*.docc/**'
-=======
   merge_group:
     types:
       - checks_requested
     branches:
       - 'main'
->>>>>>> 658c095c
   pull_request:
     branches:
       - 'main'
